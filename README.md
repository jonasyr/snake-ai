--- conflicted
+++ resolved
@@ -1,11 +1,9 @@
-<<<<<<< HEAD
-<!-- FILE: README.md -->
-
 # Snake AI - Hamiltonian Cycle with Smart Shortcuts
 
 A modern, highly optimized Snake game featuring autonomous AI that uses Hamiltonian cycle pathfinding with intelligent shortcuts. Built with React and a pure functional game engine.
 
 ![Snake AI Demo](docs/demo.gif)
+
 
 ## ✨ Features
 
@@ -56,7 +54,4 @@
 - `--uniqueSeeds=false` – reuse the same seed for each run
 - `--details` – print a table with per-game results
 - `--json` – emit machine-readable JSON instead of formatted text
-- `--shortcutsEnabled=false` – disable shortcut logic for comparison runs
-=======
-<img width="1345" height="903" alt="image" src="https://github.com/user-attachments/assets/27dffcb7-9302-418d-aa9f-ba6d26bf734c" />
->>>>>>> d4bd689e
+- `--shortcutsEnabled=false` – disable shortcut logic for comparison runs